--- conflicted
+++ resolved
@@ -1,12 +1,9 @@
-<<<<<<< HEAD
-=======
 0.4.0
  - Kea-exporter now consumes control sockets instead of config paths
  - The configuration is being queried from the control socket, allowing
    for more complex configurations, like those using includes.
  - Use makefile() to read from socket, thereby supporting larger setups
 
->>>>>>> d5d719ca
 0.3.3
  - Fix script entrypoint
 
