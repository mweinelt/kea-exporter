--- conflicted
+++ resolved
@@ -6,11 +6,7 @@
 # PEP 621 project metadata
 # See https://www.python.org/dev/peps/pep-0621/
 name = "kea-exporter"
-<<<<<<< HEAD
-version = "0.4.4"
-=======
 version = "0.5.0"
->>>>>>> 69b6e7e8
 description = "Export Kea Metrics in the Prometheus Exposition Format"
 authors = [
     { name = "Martin Weinelt", email = "hexa@darmstadt.ccc.de" },
