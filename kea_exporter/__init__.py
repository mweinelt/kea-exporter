--- conflicted
+++ resolved
@@ -1,6 +1,2 @@
 __PROJECT__ = 'kea-exporter'
-<<<<<<< HEAD
-__VERSION__ = '0.4.4'
-=======
-__VERSION__ = '0.5.0'
->>>>>>> 69b6e7e8
+__VERSION__ = '0.5.0'