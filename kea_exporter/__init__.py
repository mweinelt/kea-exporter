--- conflicted
+++ resolved
@@ -1,6 +1,2 @@
 __PROJECT__ = 'kea-exporter'
-<<<<<<< HEAD
-__VERSION__ = '0.3.3'
-=======
-__VERSION__ = '0.4.0'
->>>>>>> d5d719ca
+__VERSION__ = '0.4.0'